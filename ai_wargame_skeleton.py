--- conflicted
+++ resolved
@@ -161,7 +161,6 @@
         yield Coord(self.row+1, self.col-1)
         yield Coord(self.row-1, self.col+1)
         yield Coord(self.row-1, self.col-1)
-
 
     @classmethod
     def from_string(cls, s: str) -> Coord | None:
@@ -357,7 +356,7 @@
         # Validates that there is a unit at the source coordinates and if it belongs to the player.
         if unit is None or unit.player != self.next_player:
             return False
-        
+
         # Check if player intends to self destruct
         if coords.dst == coords.src:
             return True
@@ -367,52 +366,28 @@
         unit_type = unit.type
         # Fetches unit at destination coordinates.
         unit_destination = self.get(coords.dst)
-        print(unit_destination)
 
         # Check if unit is engaged in combat
         adjacent_coords = list([x for x in coords.src.iter_adjacent()])
-        print(adjacent_coords)
-        # Check if the destination is empty.
-
-
-        """
-        if unit_destination is not None:
-            if (unit_destination.player == self.next_player):  # Destination unit is ally
-                # Check if self-destructing
-                if (coords.src == coords.dst):
-                    print('self destruct')
-                    # call self-destruct function
-
-                    # unit.self_destruct() maybe?
-                # If appropriate, call repair function, else, return false
-                print('repairing')
-                return False
-            else:  # Destinating unit is enemy
-                # If appropriate, call attacking function, else return false
-                print('attacking')
-                return False
-        """
-
-        print(unit_type)
-
-        #Verify if dest coords are adjacent
+
+        # Verify if dest coords are adjacent
         if coords.dst not in adjacent_coords and coords.dst != coords.src:
             return False
 
-        #attack or repairing a unit on an adjacent field is always a valid move 
+        # attack or repairing a unit on an adjacent field is always a valid move
         if unit_destination != None:
             return True
 
         # Verify that movement is in the right direction
         if (unit_type != UnitType.Tech and unit_type != UnitType.Virus):
 
-            #check if unit is enaged in combat
+            # check if unit is enaged in combat
             for coord in adjacent_coords:
-                    unit = self.get(coord)
-                    if unit == None: 
-                        continue
-                    if unit.player != self.next_player:
-                        return False
+                unit = self.get(coord)
+                if unit == None:
+                    continue
+                if unit.player != self.next_player:
+                    return False
 
             if (player_type.value == 0):  # Is attacker
                 if coords.src.row < coords.dst.row or coords.src.col < coords.dst.col:  # Unit is moving down -> illegal
@@ -422,7 +397,7 @@
                     return False
         return True
 
-    def perform_self_destruct(self,coord: Coord):
+    def perform_self_destruct(self, coord: Coord):
         """Makes a unit on a given field destroy itself and damages all units on diagonal and adjacant fields."""
         self.mod_health(coord, -9)
         for adjacent_coord in coord.iter_adjacent_with_diagonal():
@@ -435,35 +410,35 @@
         if self.is_valid_move(coords):
             dst_unit = self.get(coords.dst)
 
-            #if action = move
+            # if action = move
             if dst_unit == None:
                 self.set(coords.dst, self.get(coords.src))
                 self.set(coords.src, None)
-                return (True, "")  
-
-            #if action = attack
+                return (True, "")
+
+            # if action = attack
             if dst_unit.player != self.next_player:
                 self.attack(coords)
-                return (True, "") # TODO check if return is correct  
-            
-            #checks if unit on destination belongs to player
+                return (True, "")  # TODO check if return is correct
+
+            # checks if unit on destination belongs to player
             if dst_unit.player == self.next_player:
 
-                #if action = self_destruct
+                # if action = self_destruct
                 if coords.src == coords.dst:
                     self.perform_self_destruct(coords.src)
-                    return (True, "") # TODO check if return is correct  
-
-                #if action = repair
+                    return (True, "")  # TODO check if return is correct
+
+                # if action = repair
                 else:
                     if self.repair(coords):
-                        return (True, "") # TODO check if return is correct
+                        return (True, "")  # TODO check if return is correct
                     else:
-                        return (False, "invalid move")  
-
-            #if action = self_destruct
+                        return (False, "invalid move")
+
+            # if action = self_destruct
             if coords.src == coords.dst:
-                self.perform_self_destruct(coords.src)          
+                self.perform_self_destruct(coords.src)
         return (False, "invalid move")
 
     def next_turn(self):
@@ -669,18 +644,7 @@
         except Exception as error:
             print(f"Broker error: {error}")
         return None
-<<<<<<< HEAD
-
-    def attack(self, target: Unit):
-        target.mod_health(damage_amount(self, target))
-        return
-
-    # def repair(self, target: Unit)
-        # target.mod_health(repair_amount())
-        # return
-=======
-    
-    
+
     def attack(self, coords: CoordPair):
         """lets a unit on one coordinate attack a unit on another. Requires pre-check if attack is possible."""
         attacking_unit = self.get(coords.src)
@@ -689,18 +653,17 @@
         self_damage = defending_unit.damage_amount(attacking_unit)
         self.mod_health(coords.dst, -attack_damage)
         self.mod_health(coords.src, -self_damage)
-    
+
     def repair(self, coords: CoordPair) -> bool:
         """lets a unit on one coordinate repair a unit on another. Requires pre-check if repair is possible. 
         Returns if repair was successful."""
         repairing_unit = self.get(coords.src)
         target_unit = self.get(coords.dst)
         restored_health = repairing_unit.repair_amount(target_unit)
-        if restored_health == 0: 
-            return False #if the health change is 0, it is not a valid move
+        if restored_health == 0:
+            return False  # if the health change is 0, it is not a valid move
         self.mod_health(coords.dst, restored_health)
         return True
->>>>>>> 9c190ce4
 
 ##############################################################################################################
 
@@ -747,6 +710,8 @@
         print(game)
         winner = game.has_winner()
         if winner is not None:
+            # Output moves to file
+
             print(f"{winner.name} wins!")
             break
         if game.options.game_type == GameType.AttackerVsDefender:
